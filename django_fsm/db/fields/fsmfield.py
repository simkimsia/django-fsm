# -*- coding: utf-8 -*-
# pylint: disable=W0212, R0904
"""
State tracking functionality for django models
"""
import sys
import warnings
from collections import defaultdict
from functools import wraps
from django.db import models
from django.utils.functional import curry
from django_fsm.signals import pre_transition, post_transition


PY3K = sys.version_info[0] == 3


# South support; see http://south.aeracode.org/docs/tutorial/part4.html#simple-inheritance
try:
    from south.modelsinspector import add_introspection_rules
except ImportError:
    pass
else:
    add_introspection_rules([], [r"^django_fsm\.db\.fields\.fsmfield\.FSMField"])
    add_introspection_rules([], [r"^django_fsm\.db\.fields\.fsmfield\.FSMIntegerField"])
    add_introspection_rules([], [r"^django_fsm\.db\.fields\.fsmfield\.FSMKeyField"])


class TransitionNotAllowed(Exception):
    """Raise when a transition is not allowed"""


class FSMMeta(object):
    """
    Models methods transitions meta information
    """
    def __init__(self, field=None):
        self.field = field
        self.transitions = defaultdict()
        self.conditions = defaultdict()

    def add_transition(self, source, target, conditions=[]):
        if source in self.transitions:
            raise AssertionError('Duplicate transition for %s state' % source)

        self.transitions[source] = target
        self.conditions[source] = conditions

    def _get_state_field(self, instance):
        """
        Lookup for FSMField in django model instance
        """
        if self.field is None:
            fields = [field for field in instance._meta.fields
                      if isinstance(field, FSMField) or isinstance(field, FSMKeyField)]
            found = len(fields)
            if found == 0:
                raise TypeError("No FSMField found in model")
            elif found > 1:
                raise TypeError("More than one FSMField found in model")
            self.field = fields[0]
        elif isinstance(self.field, str):
            self.field, _, _, _ = instance._meta.get_field_by_name(self.field)
        return self.field

    def current_state(self, instance):
        """
        Return current state of Django model
        """
        field_name = self._get_state_field(instance).name
        return getattr(instance, field_name)

    def next_state(self, instance):
        curr_state = self.current_state(instance)

        result = None
        try:
            result = self.transitions[curr_state]
        except KeyError:
            result = self.transitions['*']
        return result

    def has_transition(self, instance):
        """
        Lookup if any transition exists from current model state
        """
        return self.current_state(instance) in self.transitions or '*' in self.transitions

    def conditions_met(self, instance):
        """
        Check if all conditions has been met
        """
        state = self.current_state(instance)
        if state not in self.conditions:
            state = '*'

        if all(map(lambda f: f(instance), self.conditions[state])):
                return True
        return False

    def _get_state_field_name(self, instance):
        field = self._get_state_field(instance)

        if isinstance(field, FSMField):
            field_name = field.name
        elif isinstance(field, FSMKeyField):
            field_name = field.attname
        return field_name

    def to_next_state(self, instance):
        """
        Switch to next state
        """
        field_name = self._get_state_field_name(instance)
        state = self.next_state(instance)

        if state:
            instance.__dict__[field_name] = state


def transition(field=None, source='*', target=None, save=False, conditions=[]):
    """
    Method decorator for mark allowed transition

    Set target to None if current state need to be validated and not
    changed after function call
    """
    if field is None:
        warnings.warn("Non explicit field transition support going to be removed", DeprecationWarning, stacklevel=2)

    def inner_transition(func):
        if not hasattr(func, '_django_fsm'):
            setattr(func, '_django_fsm', FSMMeta(field=field))

            @wraps(func)
            def _change_state(instance, *args, **kwargs):
                meta = func._django_fsm
                if not (meta.has_transition(instance) and meta.conditions_met(instance)):
                    raise TransitionNotAllowed(
                        "Can't switch from state '%s' using method '%s'"
                        % (meta.current_state(instance), func.__name__))

                source_state = meta.current_state(instance)

                pre_transition.send(
                    sender=instance.__class__,
                    instance=instance,
                    name=func.__name__,
                    source=source_state,
                    target=meta.next_state(instance))

                result = func(instance, *args, **kwargs)

                meta.to_next_state(instance)
                if save:
                    instance.save()

                post_transition.send(
                    sender=instance.__class__,
                    instance=instance,
                    name=func.__name__,
                    source=source_state,
                    target=meta.current_state(instance))
                return result
        else:
            _change_state = func

        if isinstance(source, (list, tuple)):
            for state in source:
                func._django_fsm.add_transition(state, target, conditions)
        else:
            func._django_fsm.add_transition(source, target, conditions)

        if field and not isinstance(field, str):
            field.transitions.append(_change_state)
        return _change_state

    return inner_transition


def can_proceed(bound_method):
    """
    Returns True if model in state allows to call bound_method
    """
    if not hasattr(bound_method, '_django_fsm'):
        raise TypeError('%s method is not transition' % bound_method.im_func.__name__)

    meta = bound_method._django_fsm
    if not PY3K:
        im_self = getattr(bound_method, 'im_self', None)
    else:
        im_self = getattr(bound_method, '__self__', None)
    return meta.has_transition(im_self) and meta.conditions_met(im_self)


def get_available_FIELD_transitions(instance, field):
    curr_state = getattr(instance, field.name)
    result = []
    for transition in field.transitions:
        meta = transition._django_fsm
        if meta.has_transition(instance) and meta.conditions_met(instance):
            try:
                result.append((meta.transitions[curr_state], transition))
            except KeyError:
                result.append((meta.transitions['*'], transition))
    return result


class FSMFieldDescriptor(object):
    def __init__(self, field):
        self.field = field

    def __get__(self, obj, type=None):
        if obj is None:
            raise AttributeError('Can only be accessed via an instance.')
        return obj.__dict__[self.field.name]

    def __set__(self, instance, value):
        if self.field.protected and self.field.name in instance.__dict__:
            raise AttributeError('Direct %s modification is not allowed' % self.field.name)
        instance.__dict__[self.field.name] = self.field.to_python(value)


class FSMField(models.Field):
    """
    State Machine support for Django model as CharField

    """
    descriptor_class = FSMFieldDescriptor

    def __init__(self, *args, **kwargs):
        self.protected = kwargs.pop('protected', False)
        kwargs.setdefault('max_length', 50)
        super(FSMField, self).__init__(*args, **kwargs)
        self.transitions = []

    def contribute_to_class(self, cls, name):
        super(FSMField, self).contribute_to_class(cls, name)
        setattr(cls, self.name, self.descriptor_class(self))
        if self.transitions:
            setattr(cls, 'get_available_%s_transitions' % self.name, curry(get_available_FIELD_transitions, field=self))

    def get_internal_type(self):
        return 'CharField'


class FSMKeyFieldDescriptor(object):
    def __init__(self, field):
        self.field = field
        # self.m2m_field = field.

    def __get__(self, obj, type=None):
        if obj is None:
            raise AttributeError('Can only be accessed via an instance.')
        return obj.__dict__[self.field.attname]

    def __set__(self, instance, value):
        if self.field.protected and self.field.attname in instance.__dict__:
            raise AttributeError('Direct %s modification is not allowed'
                                 % self.field.name)
        instance.__dict__[self.field.attname] = self.field.to_python(value)


class FSMKeyField(models.ForeignKey):
    """
    State Machine support for Django model

    """
<<<<<<< HEAD
    descriptor_class = FSMKeyFieldDescriptor

    def __init__(self, to, to_field=None, rel_class=models.ManyToOneRel,
                 db_constraint=True, **kwargs):
        self.protected = kwargs.pop('protected', False)
        super(FSMKeyField, self).__init__(to,
                                          to_field=to_field,
                                          rel_class=rel_class,
                                          db_constraint=db_constraint,
                                          **kwargs)
        self.transitions = []

    def contribute_to_class(self, cls, name):
        super(FSMKeyField, self).contribute_to_class(cls, name)
        setattr(cls, self.name, self.descriptor_class(self))
        if self.transitions:
            setattr(cls,
                    'get_available_%s_transitions' % self.name,
                    curry(get_available_FIELD_transitions,
                          field=self))

    def get_internal_type(self):
        return 'ForeignKey'
=======


class FSMIntegerField(models.IntegerField, FSMField):
    """
    Same as FSMField, but stores the state value in an IntegerField.
    db_index is True by default.
    """
    def __init__(self, *args, **kwargs):
        kwargs.setdefault('db_index', True)
        super(FSMIntegerField, self).__init__(*args, **kwargs)
>>>>>>> 2aba0b29
<|MERGE_RESOLUTION|>--- conflicted
+++ resolved
@@ -101,7 +101,7 @@
     def _get_state_field_name(self, instance):
         field = self._get_state_field(instance)
 
-        if isinstance(field, FSMField):
+        if isinstance(field, (FSMField, FSMIntegerField)):
             field_name = field.name
         elif isinstance(field, FSMKeyField):
             field_name = field.attname
@@ -266,7 +266,6 @@
     State Machine support for Django model
 
     """
-<<<<<<< HEAD
     descriptor_class = FSMKeyFieldDescriptor
 
     def __init__(self, to, to_field=None, rel_class=models.ManyToOneRel,
@@ -290,7 +289,6 @@
 
     def get_internal_type(self):
         return 'ForeignKey'
-=======
 
 
 class FSMIntegerField(models.IntegerField, FSMField):
@@ -300,5 +298,4 @@
     """
     def __init__(self, *args, **kwargs):
         kwargs.setdefault('db_index', True)
-        super(FSMIntegerField, self).__init__(*args, **kwargs)
->>>>>>> 2aba0b29
+        super(FSMIntegerField, self).__init__(*args, **kwargs)